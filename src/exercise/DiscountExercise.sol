// SPDX-License-Identifier: AGPL-3.0
pragma solidity ^0.8.13;

import {Owned} from "solmate/auth/Owned.sol";
import {ERC20} from "solmate/tokens/ERC20.sol";
import {SafeTransferLib} from "solmate/utils/SafeTransferLib.sol";
import {FixedPointMathLib} from "solmate/utils/FixedPointMathLib.sol";

import {BaseExercise} from "../exercise/BaseExercise.sol";
import {IOracle} from "../interfaces/IOracle.sol";
import {OptionsToken} from "../OptionsToken.sol";

struct DiscountExerciseParams {
    uint256 maxPaymentAmount;
    uint256 deadline;
}

/// @title Options Token Exercise Contract
/// @author @bigbadbeard, @lookee, @eidolon
/// @notice Contract that allows the holder of options tokens to exercise them,
/// in this case, by purchasing the underlying token at a discount to the market price.
/// @dev Assumes the underlying token and the payment token both use 18 decimals.
contract DiscountExercise is BaseExercise {
    /// Library usage
    using SafeTransferLib for ERC20;
    using FixedPointMathLib for uint256;

    /// Errors
    error Exercise__SlippageTooHigh();
    error Exercise__PastDeadline();
    error Exercise__MultiplierOutOfRange();

    /// Events
    event Exercised(address indexed sender, address indexed recipient, uint256 amount, uint256 paymentAmount);
    event SetOracle(IOracle indexed newOracle);
    event SetTreasury(address indexed newTreasury);
    event SetMultiplier(uint256 indexed newMultiplier);

    /// Constants

    /// @notice The denominator for converting the multiplier into a decimal number.
    /// i.e. multiplier uses 4 decimals.
    uint256 internal constant MULTIPLIER_DENOM = 10000;

    /// Immutable parameters

    /// @notice The token paid by the options token holder during redemption
    ERC20 public immutable paymentToken;

    /// @notice The underlying token purchased during redemption
    ERC20 public immutable underlyingToken;

    /// Storage variables

    /// @notice The oracle contract that provides the current price to purchase
    /// the underlying token while exercising options (the strike price)
    IOracle public oracle;

    /// @notice The multiplier applied to the TWAP value. Encodes the discount of
    /// the options token. Uses 4 decimals.
    uint256 public multiplier;

    /// @notice The treasury address which receives tokens paid during redemption
    address public treasury;

    constructor(
        OptionsToken oToken_,
        address owner_,
        ERC20 paymentToken_,
        ERC20 underlyingToken_,
        IOracle oracle_,
<<<<<<< HEAD
        address[] memory feeRecipients_,
        uint256[] memory feeBPS_
    ) BaseExercise(oToken_, feeRecipients_, feeBPS_) Owned(owner_) {
        paymentToken = paymentToken_;
        underlyingToken = underlyingToken_;
        oracle = oracle_;

        emit SetOracle(oracle_);
=======
        uint256 multiplier_,
        address treasury_
    ) BaseExercise(oToken_) Owned(owner_) {
        paymentToken = paymentToken_;
        underlyingToken = underlyingToken_;
        oracle = oracle_;
        multiplier = multiplier_;
        treasury = treasury_;

        emit SetOracle(oracle_);
        emit SetTreasury(treasury_);
        emit SetMultiplier(multiplier_);
>>>>>>> 0f9e584e
    }

    /// External functions

    /// @notice Exercises options tokens to purchase the underlying tokens.
    /// @dev The oracle may revert if it cannot give a secure result.
    /// @param from The user that is exercising their options tokens
    /// @param amount The amount of options tokens to exercise
    /// @param recipient The recipient of the purchased underlying tokens
    /// @param params Extra parameters to be used by the exercise function
    function exercise(address from, uint256 amount, address recipient, bytes memory params)
        external
        virtual
        override
        onlyOToken
        returns (uint paymentAmount, address, uint256, uint256)
    {
        return _exercise(from, amount, recipient, params);
    }

    /// Owner functions

    /// @notice Sets the oracle contract. Only callable by the owner.
    /// @param oracle_ The new oracle contract
    function setOracle(IOracle oracle_) external onlyOwner {
        oracle = oracle_;
        emit SetOracle(oracle_);
    }

<<<<<<< HEAD
=======
    /// @notice Sets the discount multiplier.
    /// @param multiplier_ The new multiplier
    function setMultiplier(uint256 multiplier_) external onlyOwner {
        if (
            multiplier_ > MULTIPLIER_DENOM * 2 // over 200%
            || multiplier_ < MULTIPLIER_DENOM / 10 // under 10%
        ) revert Exercise__MultiplierOutOfRange();
        multiplier = multiplier_;
        emit SetMultiplier(multiplier_);
    }

    /// @notice Sets the treasury address. Only callable by the owner.
    /// @param treasury_ The new treasury address
    function setTreasury(address treasury_) external onlyOwner {
        treasury = treasury_;
        emit SetTreasury(treasury_);
    }

>>>>>>> 0f9e584e
    /// Internal functions

    function _exercise(address from, uint256 amount, address recipient, bytes memory params)
        internal
        virtual
        returns (uint256 paymentAmount, address, uint256, uint256) 
    {
        // decode params
        DiscountExerciseParams memory _params = abi.decode(params, (DiscountExerciseParams));

        if (block.timestamp > _params.deadline) revert Exercise__PastDeadline();

        // apply multiplier to price
        uint256 price = oracle.getPrice().mulDivUp(multiplier, MULTIPLIER_DENOM);
        // transfer payment tokens from user to the treasury
        // this price includes the discount
        paymentAmount = amount.mulWadUp(price);
        if (paymentAmount > _params.maxPaymentAmount) revert Exercise__SlippageTooHigh();

        distributeFeesFrom(paymentAmount, paymentToken, from);
        // transfer underlying tokens to recipient
        underlyingToken.safeTransfer(recipient, amount);

        emit Exercised(from, recipient, amount, paymentAmount);
    }
}<|MERGE_RESOLUTION|>--- conflicted
+++ resolved
@@ -69,29 +69,17 @@
         ERC20 paymentToken_,
         ERC20 underlyingToken_,
         IOracle oracle_,
-<<<<<<< HEAD
+        uint256 multiplier_,
         address[] memory feeRecipients_,
         uint256[] memory feeBPS_
     ) BaseExercise(oToken_, feeRecipients_, feeBPS_) Owned(owner_) {
         paymentToken = paymentToken_;
         underlyingToken = underlyingToken_;
         oracle = oracle_;
+        multiplier = multiplier_;
 
         emit SetOracle(oracle_);
-=======
-        uint256 multiplier_,
-        address treasury_
-    ) BaseExercise(oToken_) Owned(owner_) {
-        paymentToken = paymentToken_;
-        underlyingToken = underlyingToken_;
-        oracle = oracle_;
-        multiplier = multiplier_;
-        treasury = treasury_;
-
-        emit SetOracle(oracle_);
-        emit SetTreasury(treasury_);
         emit SetMultiplier(multiplier_);
->>>>>>> 0f9e584e
     }
 
     /// External functions
@@ -121,8 +109,6 @@
         emit SetOracle(oracle_);
     }
 
-<<<<<<< HEAD
-=======
     /// @notice Sets the discount multiplier.
     /// @param multiplier_ The new multiplier
     function setMultiplier(uint256 multiplier_) external onlyOwner {
@@ -134,14 +120,6 @@
         emit SetMultiplier(multiplier_);
     }
 
-    /// @notice Sets the treasury address. Only callable by the owner.
-    /// @param treasury_ The new treasury address
-    function setTreasury(address treasury_) external onlyOwner {
-        treasury = treasury_;
-        emit SetTreasury(treasury_);
-    }
-
->>>>>>> 0f9e584e
     /// Internal functions
 
     function _exercise(address from, uint256 amount, address recipient, bytes memory params)
