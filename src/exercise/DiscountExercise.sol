// SPDX-License-Identifier: AGPL-3.0
pragma solidity ^0.8.13;

import {Owned} from "solmate/auth/Owned.sol";
import {ERC20} from "solmate/tokens/ERC20.sol";
import {SafeTransferLib} from "solmate/utils/SafeTransferLib.sol";
import {FixedPointMathLib} from "solmate/utils/FixedPointMathLib.sol";

import {BaseExercise} from "../exercise/BaseExercise.sol";
import {IOracle} from "../interfaces/IOracle.sol";
import {OptionsToken} from "../OptionsToken.sol";

struct DiscountExerciseParams {
    uint256 maxPaymentAmount;
    uint256 deadline;
}

struct DiscountExerciseReturnData {
    uint256 paymentAmount;
}

/// @title Options Token Exercise Contract
/// @author @bigbadbeard, @lookee, @eidolon
/// @notice Contract that allows the holder of options tokens to exercise them,
/// in this case, by purchasing the underlying token at a discount to the market price.
/// @dev Assumes the underlying token and the payment token both use 18 decimals.
contract DiscountExercise is BaseExercise {
    /// Library usage
    using SafeTransferLib for ERC20;
    using FixedPointMathLib for uint256;

    /// Errors
    error Exercise__SlippageTooHigh();
    error Exercise__PastDeadline();

    /// Events
    event Exercised(address indexed sender, address indexed recipient, uint256 amount, uint256 paymentAmount);
    event SetOracle(IOracle indexed newOracle);
    event SetTreasury(address indexed newTreasury);

    /// Immutable parameters

    /// @notice The token paid by the options token holder during redemption
    ERC20 public immutable paymentToken;

    /// @notice The underlying token purchased during redemption
    ERC20 public immutable underlyingToken;

    /// Storage variables

    /// @notice The oracle contract that provides the current price to purchase
    /// the underlying token while exercising options (the strike price)
    IOracle public oracle;

    /// @notice The treasury address which receives tokens paid during redemption
    address public treasury;

    constructor(
        OptionsToken oToken_,
        address owner_,
        ERC20 paymentToken_,
        ERC20 underlyingToken_,
        IOracle oracle_,
        address[] memory feeRecipients_,
        uint256[] memory feeBPS_
    ) BaseExercise(oToken_, feeRecipients_, feeBPS_) Owned(owner_) {
        paymentToken = paymentToken_;
        underlyingToken = underlyingToken_;
        oracle = oracle_;

        emit SetOracle(oracle_);
    }

    /// External functions

    /// @notice Exercises options tokens to purchase the underlying tokens.
    /// @dev The oracle may revert if it cannot give a secure result.
    /// @param from The user that is exercising their options tokens
    /// @param amount The amount of options tokens to exercise
    /// @param recipient The recipient of the purchased underlying tokens
    /// @param params Extra parameters to be used by the exercise function
    function exercise(address from, uint256 amount, address recipient, bytes memory params)
        external
        virtual
        override
        onlyOToken
        returns (bytes memory data)
    {
        return _exercise(from, amount, recipient, params);
    }

    /// Owner functions

    /// @notice Sets the oracle contract. Only callable by the owner.
    /// @param oracle_ The new oracle contract
    function setOracle(IOracle oracle_) external onlyOwner {
        oracle = oracle_;
        emit SetOracle(oracle_);
    }

    /// Internal functions

    function _exercise(address from, uint256 amount, address recipient, bytes memory params)
        internal
        virtual
        returns (bytes memory data)
    {
        // decode params
        DiscountExerciseParams memory _params = abi.decode(params, (DiscountExerciseParams));

        if (block.timestamp > _params.deadline) revert Exercise__PastDeadline();

        // transfer payment tokens from user to the treasury
        // this price includes the discount
        uint256 paymentAmount = amount.mulWadUp(oracle.getPrice());
        if (paymentAmount > _params.maxPaymentAmount) revert Exercise__SlippageTooHigh();
<<<<<<< HEAD
        distributeFeesFrom(paymentAmount, paymentToken, from);
        // mint underlying tokens to recipient
        underlyingToken.mint(recipient, amount);
=======
        paymentToken.safeTransferFrom(from, treasury, paymentAmount);

        // transfer underlying tokens to recipient
        underlyingToken.safeTransfer(recipient, amount);
>>>>>>> 448e7abc

        data = abi.encode(
            DiscountExerciseReturnData({
                paymentAmount: paymentAmount
            })
        );

        emit Exercised(from, recipient, amount, paymentAmount);
    }
}<|MERGE_RESOLUTION|>--- conflicted
+++ resolved
@@ -114,16 +114,10 @@
         // this price includes the discount
         uint256 paymentAmount = amount.mulWadUp(oracle.getPrice());
         if (paymentAmount > _params.maxPaymentAmount) revert Exercise__SlippageTooHigh();
-<<<<<<< HEAD
+
         distributeFeesFrom(paymentAmount, paymentToken, from);
-        // mint underlying tokens to recipient
-        underlyingToken.mint(recipient, amount);
-=======
-        paymentToken.safeTransferFrom(from, treasury, paymentAmount);
-
         // transfer underlying tokens to recipient
         underlyingToken.safeTransfer(recipient, amount);
->>>>>>> 448e7abc
 
         data = abi.encode(
             DiscountExerciseReturnData({
